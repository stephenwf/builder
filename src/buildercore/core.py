--- conflicted
+++ resolved
@@ -3,24 +3,15 @@
 
 suggestions for a better name than 'core' welcome."""
 
-<<<<<<< HEAD
 import os, glob, json, re
 from os.path import join
 from . import utils, config, project # BE SUPER CAREFUL OF CIRCULAR DEPENDENCIES
 from .decorators import testme
 import decorators
-=======
-from StringIO import StringIO
-import os, glob, json, re, base64
-from os.path import join
-from . import utils, config, project # BE SUPER CAREFUL OF CIRCULAR DEPENDENCIES
-from buildercore import decorators
-from buildercore.decorators import testme
->>>>>>> 532fb47c
 from .utils import first, lookup
 from boto.exception import BotoServerError
 from contextlib import contextmanager
-from fabric.api import settings, execute, get
+from fabric.api import settings, execute
 import importlib
 import logging
 from kids.cache import cache as cached
