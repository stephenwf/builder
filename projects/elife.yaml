defaults:
    description: defaults for all projects in this file
    salt: '2016.3' # the version of salt these project use
    domain: elifesciences.org
    # addressing within VPC
    intdomain: elife.internal
    # 'lax', 'metrics', 'gateway', etc
    subdomain: null
    # projects with an explicit `repo` attribute support branch deployments with
    # ./bldr deploy
    repo: null
    # repository containing build instructions for this project
    formula-repo: null
    # repo containing project pillar data (credentials typically)
    # only the master-server will have a copy of this and only the master-server
    # will need permissions to clone it
    private-repo: ssh://git@github.com/elifesciences/builder-private
    # default branch to use when creating new instances
    default-branch: master
    # 
    formula-dependencies:
        - https://github.com/elifesciences/builder-base-formula
    aws:
        # TODO: this field will become a dictionary of all EC2-related configuration
        ec2:
            # how many EC2 instance per stack instance
            cluster-size: 1
            # find more here: http://cloud-images.ubuntu.com/releases/
            ami: ami-aa15f6c7   # elife 'basebox.2016-05-06'
        region: us-east-1
        vpc-id: vpc-78a2071d  # vpc-id + subnet-id are peculiar to AWS account + region
        subnet-id: subnet-1d4eb46a # elife-public-subnet
        subnet-cidr: '10.0.2.0/24'
        # only necessary for ELB
        redundant-subnet-id: subnet-7a31dd46 # elife-public-subnet-2
        redundant-subnet-cidr: '10.0.3.0/24'
        type: t2.small  # ~ $20/mo
        rds:
            # rds defaults only used if an `rds` section present in project
            # explicit database name overrides the one generated at template creation
            multi-az: False
            engine: postgres
            # ensure this matches the version of Postgres you install on server!
            version: '9.4'
            type: db.t2.small
            storage: 5 # GB
            backup-retention: 28 # days
            # two subnets are required in two different availability zones
            # http://docs.aws.amazon.com/AWSCloudFormation/latest/UserGuide/aws-resource-rds-dbsubnet-group.html
            subnets:
                # two are required
                # NOTE! the 'dbsubnet-' prefix is important to *builder*
                # it tells us which subnets we can provision RDS within
                - subnet-8eea67d7 # elife-dbsubnet-1
                - subnet-dbc471f0 # elife-dbsubnet-2

        # TODO: this will be moved inside aws.ec2
        ext:
            # external hdd
            size: 10 # GB
            device: /dev/sdh
        sqs: []
        sns: []
    aws-alt:
        fresh:
            description: uses a plain Ubuntu basebox instead of an ami
            ec2:
                ami: ami-9eaa1cf6 # Ubuntu 14.04
    vagrant:
        box: ubuntu/trusty64 # Ubuntu 14.04
        # box-url not needed for boxes hosted on Atlas 
        box-url: null 
        ip: 192.168.33.44
        ram: 1024
        cpus: 2
        cpucap: 100 # percent (vagrant default)
 
basebox:
    aws:
        ec2:
            ami: ami-9eaa1cf6 # Ubuntu 14.04 (correct, but older)
        ports:
            - 22    
    vagrant: {}

master-server:
    # formula-repo for the 'master-server' project should contain the 
    # confidential pillar data, master config and state top file.
    # see: https://github.com/elifesciences/builder-private-example
    formula-repo: ssh://git@github.com/elifesciences/master-server-formula
    aws:
        ports:
            - 22
            - 4506: # salt publish port
                # CIDR of subnet this master will server
                cidr-ip: 10.0.2.0/24 # access via VPC ip range only
            - 4505: # salt return port
                cidr-ip: 10.0.2.0/24
    vagrant: {}

lax:
    subdomain: lax # lax.elifesciences.org
    repo: https://github.com/elifesciences/lax.git
    formula-repo: https://github.com/elifesciences/lax-formula
    aws:
        ports:
            - 22
            - 443
            - 80
    aws-alt:
        end2end:
            description: RDS backed
            rds:
                storage: 5
        prod:
            description: RDS backed
            rds:
                storage: 5
    vagrant:
        ports:
            1239: 80

api-gateway:
    subdomain: gateway # ll: gateway.elifesciences.org
    formula-repo: https://github.com/elifesciences/api-gateway-formula
    aws:
        ports:
            - 22
            - 80 # TODO: remove in favor of only 443? will require certificates for all environments
            - 443
            # - 8000: # possibly expose this to public. Kong uses this to *proxy* requests
            # - 8001: # don't ever expose to public. Kong uses this for API management
    vagrant:
        ports:
            1323: 80


journal:
    subdomain: journal # journal.elifesciences.org
    repo: https://github.com/elifesciences/journal
    formula-repo: https://github.com/elifesciences/journal-formula
    aws:
        ports:
            - 22
            - 443
            - 80
    vagrant:
        ram: 4096
        ports:
            1240: 80

pattern-library:
    subdomain: ui-patterns
    repo: https://github.com/elifesciences/pattern-library
    formula-repo: https://github.com/elifesciences/pattern-library-formula
    aws:
        type: t2.small
        ports:
            - 22
            - 443
    vagrant:
        ram: 2048
        ports:
            1340: 80


elife-metrics:
    subdomain: metrics # metrics.elifesciences.org
    repo: https://github.com/elifesciences/elife-metrics
    formula-repo: https://github.com/elifesciences/elife-metrics-formula
    aws:
        ports:
            - 22
            - 443
            - 80
            - 5432
    aws-alt:
        end2end:
            description: end2end environment for metrics. RDS backed
            rds:
                storage: 5
        prod:
            description: production environment for metrics. RDS backed
            rds:
                storage: 5
        master:
            description: production environment for metrics. RDS backed
            rds:
                storage: 5
    vagrant:
        ports:
            1240: 80


elife-bot:
    repo: https://github.com/elifesciences/elife-bot
    formula-repo: https://github.com/elifesciences/elife-bot-formula
    aws:
        type: t2.medium
        ports:
            - 22
            - 80
        ext:
            size: 30 # GB
    aws-alt:
        #prod:
        #    eip: 54.164.145.166
        large:
            description: intended to run temporarily
            type: c4.4xlarge
            ext:
                size: 160 # GB
                type: ssd
                device: /dev/xvdh
    vagrant:
        ports:
            1231: 80


journal-cms:
    subdomain: journal-cms # journal-cms.elifesciences.org
    repo: https://github.com/elifesciences/journal-cms
    formula-repo: https://github.com/elifesciences/journal-cms-formula
    aws:
        ports:
            - 22
            - 443
            - 80: 
                cidr-ip: 10.0.2.0/24 # access via VPC ip range only
    vagrant:
        ports:
            1241: 80


elife-dashboard:
    subdomain: ppp-dash # ppp-dash.elifesciences.org
    repo: ssh://git@github.com/elifesciences/elife-dashboard
    formula-repo: https://github.com/elifesciences/elife-dashboard-formula
    default-branch: develop
    aws:
        ports:
            - 22
            - 80
            - 443
    aws-alt:
        end2end:
            description: production-like environment. backed by RDS
            rds:
                storage: 5
        prod:
            description: production environment. backed by RDS
            rds:
                storage: 5
    vagrant:
        ports:
            1324: 80
            8080: 8080 # scheduler (blocked on AWS)


elife-api:
    subdomain: api # api.elifesciences.org
    repo: https://github.com/elifesciences/elife-api
    formula-repo: https://github.com/elifesciences/elife-api-formula
    aws:
        ports:
            - 22
            - 80
            - 443
    vagrant:
        ports:
            1233: 80


elife-reporting:
    formula-repo: https://github.com/elifesciences/elife-reporting-formula
    vagrant:
        ram: 1024
        ports:
            1333: 80

elife-libraries:
    formula-repo: https://github.com/elifesciences/elife-libraries-formula
    aws:
        type: t2.small # 2GB of RAM
        ports:
            - 22
    vagrant:
        ram: 2048

elife-alfred:
    subdomain: alfred
    formula-repo: https://github.com/elifesciences/elife-alfred-formula
    aws:
        type: t2.medium
        ports:
            - 22
            - 80
            - 443
            - 16022 # Jenkins SSH port
        ext:
            size: 30 # GB
            type: gp2
    vagrant:
        ram: 4096
        ports:
            1433: 80

elife-jira:
    subdomain: jira # jira.elifesciences.org
    formula-repo: https://github.com/elifesciences/elife-jira-formula
    aws:
        ports:
            - 22
            - 8080
    vagrant:
        ram: 3096
        ports:
            1325: 8080

api-dummy:
    subdomain: api-dummy
    repo: https://github.com/elifesciences/api-dummy
    formula-repo: https://github.com/elifesciences/api-dummy-formula
    aws:
        type: t2.micro
        ports:
            - 22
            - 443
            - 80
    vagrant:
        ports:
            1242: 80

elife-website:
    subdomain: v2
    repo: https://github.com/elifesciences/elife-website
    formula-repo: https://github.com/elifesciences/elife-website-formula
    aws:
        ports:
            - 22
            - 80
            - 443
    aws-alt:
        large:
            description: intended to run temporarily
            type: m4.2xlarge
    vagrant:
        ram: 3072
        ports:
            1238: 80
            1326: 8983 # Solr web gui
            3307: 3306 # mysql
            6379: 6379 # redis

anonymous:
    description: a server without any eLife credentials; if you log in here, you will be using the anonymous separate AWS account
    formula-repo: https://github.com/elifesciences/anonymous-formula
    aws:
        type: t2.micro
        ports:
            - 22
    vagrant:
        ram: 1024

# used by "Maloney, Christopher (NIH/NLM/NCBI) [C]" <maloneyc@ncbi.nlm.nih.gov>
jats4r:
    aws:
        ec2:
            ami: ami-c60b90d1 # us-east-1 xenial 16.04 LTS amd64 hvm:ebs-ssd 20160815 hvm  
        type: t2.micro
        ports:
            - 22
            - 80
            - 443

medium:
    description: microservice that gives access to eLife posts on Medium.com
    domain: False
    subdomain: medium
    repo: https://github.com/elifesciences/medium
    formula-repo: https://github.com/elifesciences/medium-formula
    vagrant:
        ram: 1024
        ports:
            1243: 80
    aws:
        type: t2.micro
        ports:
            - 22
            - 80
    aws-alt:
        clustered:
            ec2:
                cluster-size: 2
            elb: True

search:
    description: service for indexing all of Elife 2.0 content
    domain: False
    subdomain: search
    repo: https://github.com/elifesciences/search
    formula-repo: https://github.com/elifesciences/search-formula
    vagrant:
        ram: 1024
        ports:
            1244: 80
    aws:
        type: t2.small # 2 GB of RAM: once we know more about which software
                       # will be installed, we can choose the right machine
        ports:
            - 22
            - 80

bus:
    description: see https://github.com/elifesciences/bus
    default-branch: null
    domain: null
    int_domain: null
    aws:
        ec2: false
        sns:
            # bus-articles-prod, bus-articles-end2end, etc.
            - bus-articles--{instance}
            - bus-podcast-episodes--{instance}
            - bus-subjects--{instance}
            - bus-people--{instance}
            - bus-collections--{instance}
            - bus-events--{instance}
            - bus-interviews--{instance}
            - bus-blog-articles--{instance}
            - bus-annual-reports--{instance}

search:
    domain: False
    subdomain: search
    repo: https://github.com/elifesciences/search
    formula-repo: https://github.com/elifesciences/search-formula
    vagrant:
        ram: 1024
        ports:
            1244: 80
    aws:
        type: t2.small # 2 GB of RAM: once we know more about which software
                       # will be installed, we can choose the right machine
        ports:
            - 22
            - 80
        sqs:
            # search-prod, search-end2end, etc.
            search-{instance}:
                subscriptions:
                    - bus-articles--{instance}
                    - bus-podcast-episodes--{instance}
                    - bus-subjects--{instance}
                    - bus-collections--{instance}
                    - bus-events--{instance}
                    - bus-interviews--{instance}
                    - bus-blog-articles--{instance}

<<<<<<< HEAD
observer:
    subdomain: observer # observer.elifesciences.org
    formula-repo: https://github.com/elifesciences/observer-formula
=======
jats4r-validator:
    #domain: jats4r.org
    subdomain: validator # validator.jats4r.org
    repo: https://github.com/jats4r/validator
    formula-repo: https://github.com/elifesciences/jats4r-validator-formula
>>>>>>> 1356663b
    aws:
        ports:
            - 22
            - 80
<<<<<<< HEAD
            - 443
    vagrant:
        ports:
            1245: 80
=======
    vagrant:
        ports:
            1239: 80
>>>>>>> 1356663b
<|MERGE_RESOLUTION|>--- conflicted
+++ resolved
@@ -457,28 +457,14 @@
                     - bus-interviews--{instance}
                     - bus-blog-articles--{instance}
 
-<<<<<<< HEAD
 observer:
     subdomain: observer # observer.elifesciences.org
     formula-repo: https://github.com/elifesciences/observer-formula
-=======
-jats4r-validator:
-    #domain: jats4r.org
-    subdomain: validator # validator.jats4r.org
-    repo: https://github.com/jats4r/validator
-    formula-repo: https://github.com/elifesciences/jats4r-validator-formula
->>>>>>> 1356663b
-    aws:
-        ports:
-            - 22
-            - 80
-<<<<<<< HEAD
-            - 443
-    vagrant:
-        ports:
-            1245: 80
-=======
-    vagrant:
-        ports:
-            1239: 80
->>>>>>> 1356663b
+    aws:
+        ports:
+            - 22
+            - 80
+            - 443
+    vagrant:
+        ports:
+            1245: 80