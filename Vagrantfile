# -*- coding: utf-8 -*-
# -*- mode: ruby -*-
# vi: set ft=ruby :

['yaml', 'fileutils', 'pp'].each{| mod | require mod }

def prn(out="", nl=true)
    STDERR.print out
    STDERR.print "\n" if nl
    STDERR.flush
    nil
end

def runcmd(cmd)
    #prn "running command: " + cmd
    output = nil
    IO.popen(cmd) do |io|
        output = io.read
    end
    exit_status = $?.exitstatus
    if exit_status != 0 
      throw "Command '#{cmd}' exited with #{exit_status}"
    end
    return output
end

def runningvms()
    begin
        v = %x(vboxmanage list runningvms 2> .vagrant-error)
        running = v.lines()
        x = []
        running.each do |raw_line|
            # ll:
            # "builder_elife-lax--vagrant_1436877493449_44526" {4fdd43b7-5732-4d14-8f0d-cef087a5e650}
            bits = raw_line.split("_")
            x.push(bits[1])
        end
        x
    rescue
        prn "* error finding running vms"
        throw
    end
end

VAGRANTFILE_API_VERSION = "2"
VAGRANT_COMMAND = ARGV[0]
VAGRANT_VERSION = %x(vagrant --version).gsub(/[^\d\.]/, "") # looks like: 1.7.4
# all *VAGRANT* projects
ALL_PROJECTS = YAML.load(IO.popen("/bin/bash -c \"source venv/bin/activate && ./.project.py --env=vagrant\"").read)

# essentially gives vagrant a project to use to prevent the prompt
if ['box'].include? VAGRANT_COMMAND
    prn "using default project 'basebox'"
    ENV['PROJECT'] = 'basebox'
end

# create a dev instance of all available projects
SUPPORTED_PROJECTS = {}
ALL_PROJECTS.each do |key, data|
    SUPPORTED_PROJECTS[key + "--vagrant"] = key
end

if ENV['PROJECT']
    INSTANCE_NAME = ENV['PROJECT'] + "--vagrant"
else
    prn "Select a project:"
    KEYED = {}
    SUPPORTED_PROJECTS.each_with_index do |k,i|
        KEYED[i+1] = k[0]
    end
    
    default_project = nil
    if File.exists?('projects/elife/.vproject')
        fh = File.open('projects/elife/.vproject', 'r')
        default_project = fh.read()
        fh.close()
    end
    DEFAULT_AVAILABLE = SUPPORTED_PROJECTS.include?(default_project)
    
    vmlist = runningvms()
    
    begin
        while true
            prn
            KEYED.each do |k,i|
                if vmlist.include?(i)
                    prn "#{k} - #{i}  [running]"
                else
                    prn "#{k} - #{i}"
                end
            end
            
            if DEFAULT_AVAILABLE
                prn "> (" + default_project + ")"
            else
                prn "> ", false
            end
            opt = STDIN.gets.chomp.strip.downcase
            opt = Integer(opt) rescue false
            prn
            if not opt
                if DEFAULT_AVAILABLE
                    INSTANCE_NAME = default_project
                    break
                end
                prn "a number is required"
                next
            elsif opt > SUPPORTED_PROJECTS.length or opt < 1
                prn "a number in the range 1 to #{SUPPORTED_PROJECTS.length} is required"
                next
            end
            
            INSTANCE_NAME = KEYED[opt] # ll: elife-lax--vagrant
            break
        end
        
        # remember the selected project
        FileUtils.mkdir_p('projects/elife/')
        fh = File.open('projects/elife/.vproject', 'w')
        fh.write(INSTANCE_NAME)
        fh.close()
        
    rescue Interrupt
        abort ".. interrupt caught, aborting"
    end

end

PROJECT_NAME = SUPPORTED_PROJECTS[INSTANCE_NAME]  # ll: elife-lax
IS_MASTER = PROJECT_NAME == "master-server"

# necessary because we allow passing a project's name in via an ENV var
if not SUPPORTED_PROJECTS.has_key? INSTANCE_NAME
    prn "unknown project '#{INSTANCE_NAME}'"
    prn "known projects: " + SUPPORTED_PROJECTS.keys.join(', ')
    abort 
end

cmd = "/bin/bash -c \"source venv/bin/activate && ./.project.py #{PROJECT_NAME}\""
PRJ = YAML.load(IO.popen(cmd).read)

#PP.pp PRJ
#abort

# every project needs to tell us where to find it's formula for building it
if not PRJ.key?("formula-repo")
    prn "project data for '#{PROJECT_NAME}' has no key 'formula-repo'."
    prn "this value is used to clone the formula repository and build the project."
    prn
    prn "your `settings.yml` file contains project configuration locations"
    prn
    exit 1
end

def prj(key, default=nil)
    PRJ['vagrant'].fetch(key, default)
end

# if provisioning died before the custom ssh user (deploy user) can be created,
# set this to false and it will log-in as the default 'vagrant' user.
CUSTOM_SSH_USER = File.exists?(File.expand_path("~/.ssh/id_rsa"))
CUSTOM_SSH_USERNAME = "elife"
if ENV.fetch("CUSTOM_SSH_USER", nil)
    CUSTOM_SSH_USER = (true if ENV.fetch("CUSTOM_SSH_USER") =~ /^true$/i) || false
end

# finally! configure the beast
Vagrant.configure(VAGRANTFILE_API_VERSION) do |config|
    # if true, then any SSH connections made will enable agent forwarding
    config.ssh.forward_agent = true # default: false
    config.ssh.insert_key = false

    if CUSTOM_SSH_USER and ["ssh", "ssh-config"].include? VAGRANT_COMMAND
        config.ssh.username = CUSTOM_SSH_USERNAME
        config.ssh.private_key_path = File.expand_path("~/.ssh/id_rsa")
    end

    # setup any shared folders
    prj("shares", []).each {|d|
        if not File.directory?(d["host"])
            FileUtils.mkdir_p(d["host"])
        end
        config.vm.synced_folder(d["host"], d["guest"], **d.fetch("opts", {}))
    }

    config.vm.define INSTANCE_NAME do |project|
        project.vm.box = prj("box")
        project.vm.box_url = prj("box-url")
        project.vm.host_name = INSTANCE_NAME
        prn " [info] hostname is #{INSTANCE_NAME} (this affects Salt configuration)"
        project.vm.network :private_network, ip: prj("ip")
      
        # setup any port forwarding
        prj("ports", {}).each{|host_port, guest_port|
            #prn("host #{host_port} guest #{guest_port}")
            if guest_port.kind_of?(Hash)
                # we have more complex mapping requirements than hostport:guestport
                guest_opts = guest_port
                project.vm.network(:forwarded_port, host: host_port, **guest_opts)
            else
                project.vm.network(:forwarded_port, host: host_port, guest: guest_port)
            end
        }

        project.vm.provider :virtualbox do |vb|
            vb.customize ["modifyvm", :id, "--cpus", prj("cpus")]
            vb.customize ["modifyvm", :id, "--memory", prj("ram")]
            # allows symlinks to be created
            # bug in virtualbox 5.0.4 causing symlinks with '..' in them to fail with protocol error
            vb.customize ["setextradata", :id, "VBoxInternal2/SharedFoldersEnableSymlinksCreate/v-root", "1"]
            
            # speeds up downloads (supposedly):
            # https://github.com/mitchellh/vagrant/issues/1807#issuecomment-19132198
            vb.customize ["modifyvm", :id, "--natdnshostresolver1", "on"]
            vb.customize ["modifyvm", :id, "--natdnsproxy1", "on"]
            vb.customize ["modifyvm", :id, "--nictype1", "virtio"]
            # ensures vm doesn't guzzle cpu usage. default is 100%
            # Note: limiting the execution time of the virtual CPUs may induce guest timing problems.
            vb.customize ["modifyvm", :id, "--cpuexecutioncap", prj("cpucap")]
        end

        formula = PRJ.fetch("formula-repo", nil)
        using_formula = formula != nil and formula != ""

        if using_formula
            # split the formula into two bits using '/', starting from the right
            all_formulas = PRJ.fetch("formula-dependencies") + [formula]
            prn "formulas needed: #{all_formulas}"
            formula_paths = all_formulas.map {| formula |
                _, formula_name = formula.split(/\/([^\/]*)$/)
                formula_path = "cloned-projects/#{formula_name}"
                if not File.exists?(formula_path)
                    FileUtils.mkdir_p(formula_path)
                end

<<<<<<< HEAD
            # no need to attempt a clone/pull when ssh'ing or stopping a machine ...
            if ['up', 'provision'].include? VAGRANT_COMMAND
                # clone the formula repo if it doesn't exist. user is in charge of keeping this updated.
                if File.exists?(formula_path + "/.git")
                    # TODO: only `pull` if we can find a remote origin,
                    # otherwise, it's probably a brand new, unpushed formula
                    prn runcmd("cd #{formula_path}/ && git pull")
                else
                    prn runcmd("git clone #{formula} #{formula_path}/")
                end
            end

            # mount salt directories
            project.vm.synced_folder formula_path, "/project"
=======
                # clone the formula repo if it doesn't exist, else update it
                if File.exists?(formula_path + "/.git")
                    prn "Updating #{formula_path}..."
                    prn runcmd("cd #{formula_path}/ && git pull")
                else
                    prn "Cloning #{formula_path}..."
                    prn runcmd("git clone #{formula} #{formula_path}/")
                end
                formula_path
            }
            # mount formula as salt directory
            project.vm.synced_folder formula_paths[-1], "/project"
>>>>>>> b3ebd3b3
        else
            prn "no 'formula-repo' value found for project '#{PROJECT_NAME}'"
        end

        # makes the current user's pub key available within the guest.
        # Salt will pick up on it's existence and add it to the deploy user's
        # `./ssh/authorised_keys` file allowing login. 
        # ssh-agent provides communication with Github
        if File.exists?(File.expand_path("~/.ssh/id_rsa.pub"))
            runcmd("cp ~/.ssh/id_rsa.pub custom-vagrant/id_rsa.pub")
        end

        # bootstrap Saltstack
        project.vm.provision("shell", path: "scripts/bootstrap.sh", \
            keep_color: true, privileged: true, \
            args: [PRJ["salt"], INSTANCE_NAME, String(IS_MASTER), "noipfromhere"])
        
        # configure the instance as if it were a master server
        if IS_MASTER
            pillar_repo = "https://github.com/elifesciences/builder-private-example"
            project.vm.provision("shell", path: "scripts/init-master.sh", \
                keep_color: true, privileged: true, args: [INSTANCE_NAME, pillar_repo])

            # this script is called regularly on master server to sync project formulas
            project.vm.provision("shell", path: "scripts/update-master.sh", \
                keep_color: true, privileged: true)
        end

        # tell the machine to update itself
        project.vm.provision("shell", path: "scripts/highstate.sh", keep_color: true, privileged: true)

        if File.exist? "scripts/customize.sh"
            project.vm.provision "shell", path: "scripts/customize.sh", keep_color: true, privileged: true
        end

    end # ends project configure

end # ends vagrant configure<|MERGE_RESOLUTION|>--- conflicted
+++ resolved
@@ -223,45 +223,30 @@
         using_formula = formula != nil and formula != ""
 
         if using_formula
-            # split the formula into two bits using '/', starting from the right
-            all_formulas = PRJ.fetch("formula-dependencies") + [formula]
-            prn "formulas needed: #{all_formulas}"
-            formula_paths = all_formulas.map {| formula |
-                _, formula_name = formula.split(/\/([^\/]*)$/)
-                formula_path = "cloned-projects/#{formula_name}"
-                if not File.exists?(formula_path)
-                    FileUtils.mkdir_p(formula_path)
-                end
-
-<<<<<<< HEAD
             # no need to attempt a clone/pull when ssh'ing or stopping a machine ...
             if ['up', 'provision'].include? VAGRANT_COMMAND
-                # clone the formula repo if it doesn't exist. user is in charge of keeping this updated.
-                if File.exists?(formula_path + "/.git")
-                    # TODO: only `pull` if we can find a remote origin,
-                    # otherwise, it's probably a brand new, unpushed formula
-                    prn runcmd("cd #{formula_path}/ && git pull")
-                else
-                    prn runcmd("git clone #{formula} #{formula_path}/")
-                end
-            end
-
-            # mount salt directories
-            project.vm.synced_folder formula_path, "/project"
-=======
-                # clone the formula repo if it doesn't exist, else update it
-                if File.exists?(formula_path + "/.git")
-                    prn "Updating #{formula_path}..."
-                    prn runcmd("cd #{formula_path}/ && git pull")
-                else
-                    prn "Cloning #{formula_path}..."
-                    prn runcmd("git clone #{formula} #{formula_path}/")
-                end
-                formula_path
-            }
-            # mount formula as salt directory
-            project.vm.synced_folder formula_paths[-1], "/project"
->>>>>>> b3ebd3b3
+                # split the formula into two bits using '/', starting from the right
+                all_formulas = PRJ.fetch("formula-dependencies") + [formula]
+                prn "formulas needed: #{all_formulas}"
+                formula_paths = all_formulas.map {| formula |
+                    _, formula_name = formula.split(/\/([^\/]*)$/)
+                    formula_path = "cloned-projects/#{formula_name}"
+                    if not File.exists?(formula_path)
+                        FileUtils.mkdir_p(formula_path)
+                    end
+                    # clone the formula repo if it doesn't exist, else update it
+                    if File.exists?(formula_path + "/.git")
+                        prn "Updating #{formula_path}..."
+                        prn runcmd("cd #{formula_path}/ && git pull")
+                    else
+                        prn "Cloning #{formula_path}..."
+                        prn runcmd("git clone #{formula} #{formula_path}/")
+                    end
+                    formula_path
+                }
+                # mount formula as salt directory
+                project.vm.synced_folder formula_paths[-1], "/project"
+            end
         else
             prn "no 'formula-repo' value found for project '#{PROJECT_NAME}'"
         end
